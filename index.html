--- conflicted
+++ resolved
@@ -755,26 +755,6 @@
     <!-- No jQuery - using vanilla JS instead -->
     <script src="https://cdn.jsdelivr.net/npm/sweetalert2@11"></script>
     <script>
-<<<<<<< HEAD
-        // API base URL
-        const API_BASE_URL = 'http://localhost:3000/api';
-
-        // Add state management
-        const AppState = {
-            currentPage: 'landing',
-            currentUser: null,
-            currentSessionId: null,
-            isLoading: false,
-            lastActiveTeacherTabId: 'teacher-overview-tab' // Initialize to default tab ID
-        };
-
-        // Global error handling functions
-        function showError(message) {
-            Swal.fire({
-                title: 'Error',
-                text: message,
-                icon: 'error'
-=======
         // Tab functionality in vanilla JS
         function setupTabs() {
             document.querySelectorAll('[data-toggle="tab"]').forEach(tabTrigger => {
@@ -808,7 +788,6 @@
                     this.classList.add('active');
                     target.classList.add('show', 'active');
                 });
->>>>>>> d735572b
             });
         }
         
@@ -894,163 +873,9 @@
             }
         }
 
-<<<<<<< HEAD
-        document.addEventListener('DOMContentLoaded', function() {
-            // Form elements
-            const loginForm = document.getElementById('frmLogin');
-            const registerForm = document.getElementById('frmRegister');
-            const btnLogin = document.getElementById('btnLogin');
-            const btnRegister = document.getElementById('btnRegister');
-            const btnSwapRegister = document.getElementById('btnSwapRegister');
-            const btnSwapLogin = document.getElementById('btnSwapLogin');
-            const authModal = document.getElementById('authModal');
-
-            // Input fields
-            const txtEmail = document.getElementById('txtEmail');
-            const txtPassword = document.getElementById('txtPassword');
-            const txtRegEmail = document.getElementById('txtRegEmail');
-            const txtRegPassword = document.getElementById('txtRegPassword');
-            const txtConfirmPassword = document.getElementById('txtConfirmPassword');
-            const txtFirstName = document.getElementById('txtFirstName');
-            const txtLastName = document.getElementById('txtLastName');
-
-            // Event Listeners
-            btnLogin.addEventListener('click', handleLogin);
-            btnRegister.addEventListener('click', handleRegister);
-            btnSwapRegister.addEventListener('click', () => swapForms(loginForm, registerForm));
-            btnSwapLogin.addEventListener('click', () => swapForms(registerForm, loginForm));
-
-            // Add event listener for sign out button
-            const signOutButton = document.querySelector('.dropdown-item[onclick*="signOut"]');
-            if (signOutButton) {
-                signOutButton.addEventListener('click', function(e) {
-                    e.preventDefault();
-                    e.stopPropagation();
-                    signOut();
-                });
-            }
-
-            // Functions
-            async function handleLogin() {
-                try {
-                    const response = await fetch(`${API_BASE_URL}/auth/login`, {
-                        method: 'POST',
-                        headers: {
-                            'Content-Type': 'application/json'
-                        },
-                        body: JSON.stringify({ 
-                            email: txtEmail.value.trim(), 
-                            password: txtPassword.value.trim() 
-                        })
-                    });
-
-                    if (!response.ok) throw new Error('Login failed');
-
-                    const data = await response.json();
-                    AppState.currentUser = data.user;
-                    AppState.currentSessionId = data.sessionId;
-                    
-                    localStorage.setItem('currentUser', JSON.stringify(data.user));
-                    localStorage.setItem('sessionId', data.sessionId);
-                    
-                    $('#authModal').modal('hide');
-                    updateUIForLoggedInUser();
-                    showDashboard();
-                } catch (error) {
-                    showError(error.message);
-                }
-            }
-
-            async function handleRegister() {
-                showLoading();
-                const email = txtRegEmail.value.trim();
-                const password = txtRegPassword.value.trim();
-                const confirmPassword = txtConfirmPassword.value.trim();
-                const firstName = txtFirstName.value.trim();
-                const lastName = txtLastName.value.trim();
-                const userType = document.querySelector('input[name="userType"]:checked').value;
-
-                if (!validateEmail(email)) {
-                    showError("Please enter a valid email address.");
-                    hideLoading();
-                    return;
-                }
-                if (!validateEduEmail(email)) {
-                    showError("Please use your university email address (.edu).");
-                    hideLoading();
-                    return;
-                }
-                if (password.length < 6) {
-                    showError("Your password needs to be at least 6 characters long.");
-                    hideLoading();
-                    return;
-                }
-                if (password !== confirmPassword) {
-                    showError("The passwords don't match. Please try again.");
-                    hideLoading();
-                    return;
-                }
-                if (firstName.length < 1 || lastName.length < 1) {
-                    showError("Please enter both your first and last name.");
-                    hideLoading();
-                    return;
-                }
-
-                try {
-                    const response = await fetch(`${API_BASE_URL}/auth/register`, {
-                        method: 'POST',
-                        headers: {
-                            'Content-Type': 'application/json'
-                        },
-                        body: JSON.stringify({
-                            email,
-                            password,
-                            firstName,
-                            lastName,
-                            userType
-                        })
-                    });
-
-                    if (!response.ok) {
-                        throw new Error('Registration failed');
-                    }
-
-                    const data = await response.json();
-                    AppState.currentUser = data.user;
-                    AppState.currentSessionId = data.sessionId;
-                    
-                    localStorage.setItem('currentUser', JSON.stringify(data.user));
-                    localStorage.setItem('sessionId', data.sessionId);
-                    
-                    $('#authModal').modal('hide');
-                    updateUIForLoggedInUser();
-                    hideLoading();
-                } catch (error) {
-                    hideLoading();
-                    showError(error.message);
-                }
-            }
-
-            function swapForms(hideForm, showForm) {
-                hideForm.style.display = 'none';
-                showForm.style.display = 'block';
-            }
-
-            function validateEmail(email) {
-                return /^[a-zA-Z0-9._%+-]+@[a-zA-Z0-9.-]+\.[a-zA-Z]{2,}$/.test(email);
-            }
-
-            function validateEduEmail(email) {
-                return /^[a-zA-Z0-9._%+-]+@[a-zA-Z0-9.-]+\.edu$/.test(email);
-            }
-
-            // Update the modal event handlers
-            $('#authModal').on('show.bs.modal', function () {
-=======
         // Custom event setup for application-specific events
         function setupCustomEvents() {
             document.getElementById('authModal').addEventListener('shown.bs.modal', function () {
->>>>>>> d735572b
                 // Keep the current page visible
                 const currentPage = document.getElementById(`${AppState.currentPage}Content`);
                 if (currentPage) {
@@ -1074,38 +899,6 @@
                 preloadTeamDropdown();
             });
             
-<<<<<<< HEAD
-            if (user && sessionId) {
-                AppState.currentUser = JSON.parse(user);
-                AppState.currentSessionId = sessionId;
-                updateUIForLoggedInUser();
-                
-                if (currentPage === 'studentDashboard' || currentPage === 'teacherDashboard') {
-                    showDashboard();
-                } else {
-                    showLanding();
-                }
-            } else {
-                updateUIForLoggedOutUser();
-                showLanding();
-            }
-        });
-
-        function checkSession() {
-            const user = localStorage.getItem('currentUser');
-            const sessionId = localStorage.getItem('sessionId');
-            
-            if (user && sessionId) {
-                AppState.currentUser = JSON.parse(user);
-                AppState.currentSessionId = sessionId;
-                updateUIForLoggedInUser();
-                
-                const currentPage = sessionStorage.getItem('currentPage');
-                if (currentPage === 'studentDashboard' || currentPage === 'teacherDashboard') {
-                    showDashboard();
-                } else {
-                   showLanding();
-=======
             // Setup dropdown toggle functionality
             const dropdownToggles = document.querySelectorAll('.dropdown-toggle');
             dropdownToggles.forEach(toggle => {
@@ -1132,28 +925,10 @@
                     document.querySelectorAll('.dropdown-menu.show').forEach(menu => {
                         menu.classList.remove('show');
                     });
->>>>>>> d735572b
                 }
             });
         }
 
-<<<<<<< HEAD
-        function showDashboard() {
-            if (!AppState.currentUser) {
-                setPageState('landing');
-                return;
-            }
-
-            const targetPage = AppState.currentUser.userType === 'teacher' ? 'teacherDashboard' : 'studentDashboard';
-
-            setPageState(targetPage);
-
-            if (targetPage === 'teacherDashboard') {
-                    loadTeacherData();
-            } else {
-                    loadStudentData();
-            }
-=======
         // Update the DOM ready event to use all our custom code
         document.addEventListener('DOMContentLoaded', function() {
             setupTabs();
@@ -1248,7 +1023,6 @@
                 e.stopPropagation();
                 signOut();
             });
->>>>>>> d735572b
         }
         
         // Also add a direct event listener on the Dashboard link
@@ -1606,18 +1380,6 @@
             if (courses.length > 0) {
                 console.log('Prefetching students for all courses');
                 
-<<<<<<< HEAD
-                // Refresh the course list and restore scroll position
-                await loadTeacherData();
-                window.scrollTo(0, currentScroll);
-                
-                // Restore the last active tab based on stored state
-                if (AppState.lastActiveTeacherTabId) {
-                    $(`#${AppState.lastActiveTeacherTabId}`).click(); 
-                }
-            } catch (error) {
-                showError(error.message);
-=======
                 // Create an array of fetch promises to load students for all courses
                 const fetchPromises = courses.map(course => {
                     return fetch(`${API_BASE_URL}/courses/${course.course_id}/students`, {
@@ -1647,7 +1409,6 @@
                     console.error('Error prefetching all student data:', err);
                     // Non-critical error, continue loading the dashboard
                 }
->>>>>>> d735572b
             }
             
             // Fetch and cache teams data
@@ -1986,21 +1747,6 @@
         window.scrollTo(0, 0);
     }
 
-<<<<<<< HEAD
-            // Hide all pages first
-            pages.forEach(p => {
-                p.style.display = 'none';
-                p.classList.remove('active');
-            });
-
-            // Show the target page
-            const targetPageElement = document.getElementById(`${page}Content`);
-            if (targetPageElement) {
-                targetPageElement.style.display = 'block';
-                setTimeout(() => {
-                    targetPageElement.classList.add('active');
-                }, 10);
-=======
     // Add this function to handle smooth scrolling
     function scrollToSection(sectionId) {
         const section = document.getElementById(sectionId);
@@ -2034,7 +1780,6 @@
             if (!response.ok) {
                 const error = await response.json()
                 throw new Error(error.error || 'Failed to create course');
->>>>>>> d735572b
             }
 
             const result = await response.json();
@@ -2331,15 +2076,6 @@
                 }
             });
 
-<<<<<<< HEAD
-                // Close modal and refresh courses
-                $('#createCourseModal').modal('hide');
-                showSuccess('Course created successfully');
-                
-                await loadTeacherData(); // Make sure data is loaded before potentially switching tab
-            } catch (error) {
-                showError(error.message);
-=======
             if (!response.ok) {
                 throw new Error('Failed to load reviews');
             }
@@ -2350,7 +2086,6 @@
                 pendingTableBody.innerHTML = '<tr><td colspan="5" class="text-center">No pending reviews found.</td></tr>';
                 completedTableBody.innerHTML = '<tr><td colspan="5" class="text-center">No completed reviews found.</td></tr>';
                 return;
->>>>>>> d735572b
             }
 
             const now = new Date();
@@ -2456,24 +2191,6 @@
             } 
         });
 
-<<<<<<< HEAD
-        // Add event listener for createCourseModal hidden event
-        $('#createCourseModal').on('hidden.bs.modal', function () {
-            // Restore the last active tab based on stored state after modal is fully hidden
-             if (AppState.lastActiveTeacherTabId) {
-                $(`#${AppState.lastActiveTeacherTabId}`).click(); 
-            }
-        });
-
-        // Listen for tab changes to update AppState
-        $('#teacherTabs a[data-toggle="tab"]').on('shown.bs.tab', function (e) {
-            if (e.target && e.target.id) {
-                AppState.lastActiveTeacherTabId = e.target.id;
-                // console.log("Active teacher tab set to:", AppState.lastActiveTeacherTabId); // For debugging
-            }
-        });
-    </script>
-=======
         // --- Form Validation ---
         if (!reviewName) return showError('Please enter a review name.');
         if (!courseId) return showError('Please select a course.');
@@ -2583,6 +2300,5 @@
         }
     });
 </script>
->>>>>>> d735572b
 </body>
 </html>